--- conflicted
+++ resolved
@@ -6,10 +6,6 @@
 test 100 = 100
 test n = test(1 + n)
 
-<<<<<<< HEAD
 main = do
-  logShow $ test 0.0
-  log "Done"
-=======
-main = Control.Monad.Eff.Console.print $ test 0
->>>>>>> 8b01085d
+  logShow (test 0)
+  log "Done"