cabal-version:  2.4

name:           purescript
-- Note: don't add prerelease identifiers here! Add them in app/Version.hs and npm-package/package.json instead.
version:        0.15.4
synopsis:       PureScript Programming Language Compiler
description:    A small strongly, statically typed programming language with expressive types, inspired by Haskell and compiling to JavaScript.
category:       Language
stability:      experimental
homepage:       http://www.purescript.org/
bug-reports:    https://github.com/purescript/purescript/issues
author:         Phil Freeman <paf31@cantab.net>
maintainer:     Gary Burgess <gary.burgess@gmail.com>, Hardy Jones <jones3.hardy@gmail.com>, Harry Garrood <harry@garrood.me>, Christoph Hegemann <christoph.hegemann1337@gmail.com>, Liam Goodacre <goodacre.liam@gmail.com>, Nathan Faubion <nathan@n-son.com>

copyright:      (c) 2013-17 Phil Freeman, (c) 2014-19 Gary Burgess, (c) other contributors (see CONTRIBUTORS.md)
license:        BSD-3-Clause
license-file:   LICENSE
build-type:     Simple
extra-source-files:
  app/static/*.css
  app/static/*.less
  bundle/build.sh
  bundle/README
  tests/purs/**/*.js
  tests/purs/**/*.js.map
  tests/purs/**/*.purs
  tests/purs/**/*.json
  tests/purs/**/*.out
  tests/json-compat/**/*.json
  tests/support/*.json
  tests/support/checkSourceMapValidity.js
  tests/support/psci/**/*.purs
  tests/support/psci/**/*.edit
  tests/support/pscide/src/**/*.purs
  tests/support/pscide/src/**/*.js
  tests/support/pscide/src/**/*.fail
  stack.yaml
  README.md
  INSTALL.md
  CONTRIBUTORS.md
  CONTRIBUTING.md
  VERSIONING_POLICY.md
  .hspec

source-repository head
  type: git
  location: https://github.com/purescript/purescript

flag release
  description: Mark this build as a release build: prevents inclusion of extra info e.g. commit SHA in --version output)

  manual: False
  default: False

common defaults
  -- Note: -Wall-incomplete-uni-patterns and -Wincomplete-record-updates can be
  -- removed once we upgrade to GHC 9.2.1 since they are now included in -Wall.
  ghc-options:
    -Wall
    -Wincomplete-uni-patterns
    -Wincomplete-record-updates
  default-language: Haskell2010
  default-extensions:
    BangPatterns
    ConstraintKinds
    DataKinds
    DefaultSignatures
    DeriveFunctor
    DeriveFoldable
    DeriveTraversable
    DeriveGeneric
    DerivingStrategies
    DerivingVia
    EmptyDataDecls
    FlexibleContexts
    FlexibleInstances
    GeneralizedNewtypeDeriving
    KindSignatures
    LambdaCase
    MultiParamTypeClasses
    NamedFieldPuns
    NoImplicitPrelude
    PatternGuards
    PatternSynonyms
    RankNTypes
    RecordWildCards
    OverloadedStrings
    ScopedTypeVariables
    TupleSections
    TypeFamilies
    ViewPatterns
  build-tool-depends:
    happy:happy ==1.20.0
  build-depends:
    -- NOTE: Please do not edit these version constraints manually. They are
    -- deliberately made narrow because changing the dependency versions in
    -- use can often result in changes in the compiler's behaviour. The
    -- PureScript compiler is an executable first and foremost, and only
    -- incidentally a library, and supporting a wide range of dependencies is
    -- not a goal.
    --
    -- These version ranges are generated from taking a Stackage snapshot and
    -- then generating PVP-compliant bounds based on that snapshot. You can
    -- update to a newer snapshot as follows:
    --
    -- 1. Remove all version constraints from this cabal file (apart from
    --    language-javascript).
    -- 2. Update stack.yaml as required to select a new snapshot, and check
    --    everything builds correctly with stack.
    -- 3. Run `stack sdist`; this will produce a source distribution including
    --    a modified version of the cabal file, which includes bounds for all
    --    dependencies (because of `pvp-bounds: both` in stack.yaml).
    -- 4. Copy the version bounds from the library's build-depends section
    --    to here.
    --
    -- This procedure allows us to take advantage of Stackage snapshots to
    -- easily perform updates, while also ensuring that the compiler will be
    -- built with (almost) the same install plan for both cabal and stack
    -- users.
    --
    -- We need to be especially careful with
    -- language-javascript, because it forms a part of the compiler's
    -- public API. In the case of language-javascript specifically, all FFI
    -- modules must be parseable by this library otherwise the compiler
    -- will reject them. It should therefore always be pinned to a single
    -- specific version.
    aeson >=2.0.3.0 && <2.1,
    aeson-better-errors >=0.9.1.1 && <0.10,
    aeson-pretty >=0.8.9 && <0.9,
    ansi-terminal >=0.11.3 && <0.12,
    array >=0.5.4.0 && <0.6,
    base >=4.16.2.0 && <4.17,
    base-compat >=0.12.1 && <0.13,
    blaze-html >=0.9.1.2 && <0.10,
    bower-json >=1.1.0.0 && <1.2,
    boxes >=0.1.5 && <0.2,
    bytestring >=0.11.3.1 && <0.12,
    Cabal >=3.6.3.0 && <3.7,
    cborg >=0.2.7.0 && <0.3,
    serialise >=0.2.5.0 && <0.3,
    cheapskate >=0.1.1.2 && <0.2,
    clock >=0.8.3 && <0.9,
    containers >=0.6.5.1 && <0.7,
    cryptonite ==0.30.*,
    data-ordlist >=0.4.7.0 && <0.5,
    deepseq >=1.4.6.1 && <1.5,
    directory >=1.3.6.2 && <1.4,
    dlist ==1.0.*,
    edit-distance >=0.2.2.1 && <0.3,
    file-embed >=0.0.15.0 && <0.1,
    filepath >=1.4.2.2 && <1.5,
    fsnotify >=0.3.0.1 && <0.4,
    Glob >=0.10.2 && <0.11,
    haskeline >=0.8.2 && <0.9,
    language-javascript ==0.7.0.0,
    lens >=5.1.1 && <5.2,
    lifted-async >=0.10.2.2 && <0.11,
    lifted-base >=0.2.3.12 && <0.3,
    memory >=0.17.0 && <0.18,
    monad-control >=1.0.3.1 && <1.1,
    monad-logger >=0.3.36 && <0.4,
    monoidal-containers >=0.6.2.0 && <0.7,
    mtl >=2.2.2 && <2.3,
    parallel >=3.2.2.0 && <3.3,
    parsec >=3.1.15.0 && <3.2,
    pattern-arrows >=0.0.2 && <0.1,
    process ==1.6.13.1,
    protolude >=0.3.1 && <0.4,
    regex-tdfa >=1.3.1.2 && <1.4,
    safe >=0.3.19 && <0.4,
    scientific >=0.3.7.0 && <0.4,
    semigroups ==0.20.*,
    semialign >=1.2.0.1 && <1.3,
    sourcemap >=0.1.7 && <0.2,
    split >=0.2.3.4 && <0.3,
    stm >=2.5.0.2 && <2.6,
    stringsearch >=0.3.6.6 && <0.4,
    syb >=0.7.2.1 && <0.8,
    text >=1.2.5.0 && <1.3,
    these >=1.1.1.1 && <1.2,
    time >=1.11.1.1 && <1.12,
    transformers >=0.5.6.2 && <0.6,
    transformers-base >=0.4.6 && <0.5,
    transformers-compat >=0.7.1 && <0.8,
    typed-process >=0.2.10.1 && <0.3,
    unordered-containers >=0.2.19.1 && <0.3,
    utf8-string >=1.0.2 && <1.1,
    vector >=0.12.3.1 && <0.13

library
  import: defaults
  hs-source-dirs: src
  exposed-modules:
    Control.Monad.Logger
    Control.Monad.Supply
    Control.Monad.Supply.Class
    Language.PureScript
    Language.PureScript.AST
    Language.PureScript.AST.Binders
    Language.PureScript.AST.Declarations
    Language.PureScript.AST.Declarations.ChainId
    Language.PureScript.AST.Exported
    Language.PureScript.AST.Literals
    Language.PureScript.AST.Operators
    Language.PureScript.AST.SourcePos
    Language.PureScript.AST.Traversals
    Language.PureScript.AST.Utils
    Language.PureScript.Bundle
    Language.PureScript.CodeGen
    Language.PureScript.CodeGen.JS
    Language.PureScript.CodeGen.JS.Common
    Language.PureScript.CodeGen.JS.Printer
    Language.PureScript.Constants.Prelude
    Language.PureScript.Constants.Data.Generic.Rep
    Language.PureScript.Constants.Data.Newtype
    Language.PureScript.CoreFn
    Language.PureScript.CoreFn.Ann
    Language.PureScript.CoreFn.Binders
    Language.PureScript.CoreFn.CSE
    Language.PureScript.CoreFn.Desugar
    Language.PureScript.CoreFn.Expr
    Language.PureScript.CoreFn.FromJSON
    Language.PureScript.CoreFn.Laziness
    Language.PureScript.CoreFn.Meta
    Language.PureScript.CoreFn.Module
    Language.PureScript.CoreFn.Optimizer
    Language.PureScript.CoreFn.ToJSON
    Language.PureScript.CoreFn.Traversals
    Language.PureScript.CoreImp
    Language.PureScript.CoreImp.AST
    Language.PureScript.CoreImp.Module
    Language.PureScript.CoreImp.Optimizer
    Language.PureScript.CoreImp.Optimizer.Blocks
    Language.PureScript.CoreImp.Optimizer.Common
    Language.PureScript.CoreImp.Optimizer.Inliner
    Language.PureScript.CoreImp.Optimizer.MagicDo
    Language.PureScript.CoreImp.Optimizer.TCO
    Language.PureScript.CoreImp.Optimizer.Unused
    Language.PureScript.CST
    Language.PureScript.CST.Convert
    Language.PureScript.CST.Errors
    Language.PureScript.CST.Flatten
    Language.PureScript.CST.Layout
    Language.PureScript.CST.Lexer
    Language.PureScript.CST.Monad
    Language.PureScript.CST.Parser
    Language.PureScript.CST.Positions
    Language.PureScript.CST.Print
    Language.PureScript.CST.Traversals
    Language.PureScript.CST.Traversals.Type
    Language.PureScript.CST.Types
    Language.PureScript.CST.Utils
    Language.PureScript.Comments
    Language.PureScript.Constants.Prim
    Language.PureScript.Crash
    Language.PureScript.Docs
    Language.PureScript.Docs.AsHtml
    Language.PureScript.Docs.AsMarkdown
    Language.PureScript.Docs.Collect
    Language.PureScript.Docs.Convert
    Language.PureScript.Docs.Convert.ReExports
    Language.PureScript.Docs.Convert.Single
    Language.PureScript.Docs.Css
    Language.PureScript.Docs.Prim
    Language.PureScript.Docs.Render
    Language.PureScript.Docs.RenderedCode
    Language.PureScript.Docs.RenderedCode.RenderType
    Language.PureScript.Docs.RenderedCode.Types
    Language.PureScript.Docs.Tags
    Language.PureScript.Docs.Types
    Language.PureScript.Docs.Utils.MonoidExtras
    Language.PureScript.Environment
    Language.PureScript.Errors
    Language.PureScript.Errors.JSON
    Language.PureScript.Externs
    Language.PureScript.Graph
    Language.PureScript.Hierarchy
    Language.PureScript.Ide
    Language.PureScript.Ide.CaseSplit
    Language.PureScript.Ide.Command
    Language.PureScript.Ide.Completion
    Language.PureScript.Ide.Error
    Language.PureScript.Ide.Externs
    Language.PureScript.Ide.Filter
    Language.PureScript.Ide.Filter.Declaration
    Language.PureScript.Ide.Imports
    Language.PureScript.Ide.Logging
    Language.PureScript.Ide.Matcher
    Language.PureScript.Ide.Prim
    Language.PureScript.Ide.Rebuild
    Language.PureScript.Ide.Reexports
    Language.PureScript.Ide.SourceFile
    Language.PureScript.Ide.State
    Language.PureScript.Ide.Types
    Language.PureScript.Ide.Usage
    Language.PureScript.Ide.Util
    Language.PureScript.Interactive
    Language.PureScript.Interactive.Completion
    Language.PureScript.Interactive.Directive
    Language.PureScript.Interactive.IO
    Language.PureScript.Interactive.Message
    Language.PureScript.Interactive.Module
    Language.PureScript.Interactive.Parser
    Language.PureScript.Interactive.Printer
    Language.PureScript.Interactive.Types
    Language.PureScript.Label
    Language.PureScript.Linter
    Language.PureScript.Linter.Exhaustive
    Language.PureScript.Linter.Imports
    Language.PureScript.Linter.Wildcards
    Language.PureScript.Make
    Language.PureScript.Make.Actions
    Language.PureScript.Make.BuildPlan
    Language.PureScript.Make.Cache
    Language.PureScript.Make.Monad
    Language.PureScript.ModuleDependencies
    Language.PureScript.Names
    Language.PureScript.Options
    Language.PureScript.Pretty
    Language.PureScript.Pretty.Common
    Language.PureScript.Pretty.Types
    Language.PureScript.Pretty.Values
    Language.PureScript.PSString
    Language.PureScript.Publish
    Language.PureScript.Publish.BoxesHelpers
    Language.PureScript.Publish.ErrorsWarnings
    Language.PureScript.Publish.Registry.Compat
    Language.PureScript.Publish.Utils
    Language.PureScript.Renamer
    Language.PureScript.Roles
    Language.PureScript.Sugar
    Language.PureScript.Sugar.AdoNotation
    Language.PureScript.Sugar.BindingGroups
    Language.PureScript.Sugar.CaseDeclarations
    Language.PureScript.Sugar.DoNotation
    Language.PureScript.Sugar.LetPattern
    Language.PureScript.Sugar.Names
    Language.PureScript.Sugar.Names.Common
    Language.PureScript.Sugar.Names.Env
    Language.PureScript.Sugar.Names.Exports
    Language.PureScript.Sugar.Names.Imports
    Language.PureScript.Sugar.ObjectWildcards
    Language.PureScript.Sugar.Operators
    Language.PureScript.Sugar.Operators.Binders
    Language.PureScript.Sugar.Operators.Common
    Language.PureScript.Sugar.Operators.Expr
    Language.PureScript.Sugar.Operators.Types
    Language.PureScript.Sugar.TypeClasses
    Language.PureScript.Sugar.TypeClasses.Deriving
    Language.PureScript.Sugar.TypeDeclarations
    Language.PureScript.Traversals
    Language.PureScript.TypeChecker
    Language.PureScript.TypeChecker.Deriving
    Language.PureScript.TypeChecker.Entailment
    Language.PureScript.TypeChecker.Entailment.Coercible
    Language.PureScript.TypeChecker.Entailment.IntCompare
    Language.PureScript.TypeChecker.Kinds
    Language.PureScript.TypeChecker.Monad
    Language.PureScript.TypeChecker.Roles
    Language.PureScript.TypeChecker.Skolems
    Language.PureScript.TypeChecker.Subsumption
    Language.PureScript.TypeChecker.Synonyms
    Language.PureScript.TypeChecker.Types
    Language.PureScript.TypeChecker.TypeSearch
    Language.PureScript.TypeChecker.Unify
<<<<<<< HEAD
    PrettyPrint
=======
    Language.PureScript.TypeClassDictionaries
    Language.PureScript.Types
>>>>>>> 9870ec72
    System.IO.UTF8
  other-modules:
    Data.Text.PureScript
    Paths_purescript
  autogen-modules:
    Paths_purescript

executable purs
  import: defaults
  hs-source-dirs: app
  main-is: Main.hs
  ghc-options: -fno-warn-unused-do-bind -threaded -rtsopts -with-rtsopts=-N
  build-depends:
    ansi-wl-pprint >=0.6.9 && <0.7,
    exceptions >=0.10.4 && <0.11,
    file-embed >=0.0.13.0 && <0.1,
    http-types >=0.12.3 && <0.13,
    network >=3.1.2.7 && <3.2,
    optparse-applicative >=0.17.0.0 && <0.18,
    purescript
  if flag(release)
    cpp-options: -DRELEASE
  else
    build-depends:
      gitrev >=1.2.0 && <1.4
  other-modules:
    Command.Bundle
    Command.Compile
    Command.Docs
    Command.Docs.Html
    Command.Docs.Markdown
    Command.Graph
    Command.Hierarchy
    Command.Ide
    Command.Publish
    Command.REPL
    Version
    Paths_purescript
  autogen-modules:
    Paths_purescript

test-suite tests
  import: defaults
  type: exitcode-stdio-1.0
  hs-source-dirs: tests
  main-is: Main.hs
  -- Not a problem for this warning to arise in tests
  ghc-options: -Wno-incomplete-uni-patterns
  build-depends:
    purescript,
    generic-random >=1.5.0.1 && <1.6,
    hspec ==2.9.2,
    HUnit >=1.6.2.0 && <1.7,
    newtype >=0.2.2.0 && <0.3,
    QuickCheck >=2.14.2 && <2.15,
    regex-base >=0.94.0.2 && <0.95
  build-tool-depends:
      hspec-discover:hspec-discover -any
    -- we need the compiler's executable available for the ide tests
    , purescript:purs -any
  other-modules:
    Language.PureScript.Ide.CompletionSpec
    Language.PureScript.Ide.FilterSpec
    Language.PureScript.Ide.ImportsSpec
    Language.PureScript.Ide.MatcherSpec
    Language.PureScript.Ide.RebuildSpec
    Language.PureScript.Ide.ReexportsSpec
    Language.PureScript.Ide.SourceFileSpec
    Language.PureScript.Ide.StateSpec
    Language.PureScript.Ide.Test
    Language.PureScript.Ide.UsageSpec
    PscIdeSpec
    TestAst
    TestCompiler
    TestCoreFn
    TestCst
    TestDocs
    TestGraph
    TestHierarchy
    TestIde
    TestMake
    TestPrimDocs
    TestPsci
    TestPsci.CommandTest
    TestPsci.CompletionTest
    TestPsci.EvalTest
    TestPsci.TestEnv
    TestPscPublish
    TestSourceMaps
    TestUtils
    Paths_purescript<|MERGE_RESOLUTION|>--- conflicted
+++ resolved
@@ -363,12 +363,9 @@
     Language.PureScript.TypeChecker.Types
     Language.PureScript.TypeChecker.TypeSearch
     Language.PureScript.TypeChecker.Unify
-<<<<<<< HEAD
-    PrettyPrint
-=======
     Language.PureScript.TypeClassDictionaries
     Language.PureScript.Types
->>>>>>> 9870ec72
+    PrettyPrint
     System.IO.UTF8
   other-modules:
     Data.Text.PureScript
