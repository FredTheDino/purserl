module Language.PureScript.Make
  (
  -- * Make API
  rebuildModule
  , rebuildModule'
  , make
  , inferForeignModules
  , module Monad
  , module Actions
  ) where

import           Prelude.Compat

import           Control.Concurrent.Lifted as C
import           Control.Exception.Base (onException)
import           Control.Monad hiding (sequence)
import           Control.Monad.Error.Class (MonadError(..))
import           Control.Monad.IO.Class
import           Control.Monad.Supply
import           Control.Monad.Trans.Control (MonadBaseControl(..), control)
import           Control.Monad.Trans.State (runStateT)
import           Control.Monad.Writer.Class (MonadWriter(..), censor)
import           Control.Monad.Writer.Strict (runWriterT)
import           Data.Function (on)
import           Data.Foldable (fold, for_, traverse_)
import           Data.List (foldl', sortOn)
import qualified Data.List.NonEmpty as NEL
import           Data.Maybe (fromMaybe)
import qualified Data.Map as M
import qualified Data.Set as S
import qualified Data.Text as T
import           Language.PureScript.AST
import           Language.PureScript.Crash
import qualified Language.PureScript.CST as CST
import qualified Language.PureScript.Docs.Convert as Docs
import           Language.PureScript.Environment
import           Language.PureScript.Errors
import           Language.PureScript.Externs
import           Language.PureScript.Linter
import           Language.PureScript.ModuleDependencies
import           Language.PureScript.Names
import           Language.PureScript.Renamer
import           Language.PureScript.Sugar
import           Language.PureScript.TypeChecker
import           Language.PureScript.Make.BuildPlan
import qualified Language.PureScript.Make.BuildPlan as BuildPlan
import qualified Language.PureScript.Make.Cache as Cache
import           Language.PureScript.Make.Actions as Actions
import           Language.PureScript.Make.Monad as Monad
import qualified Language.PureScript.CoreFn as CF
import           System.Directory (doesFileExist)
import           System.FilePath (replaceExtension)
import Data.Function ((&))

-- for debug prints, timestamps
-- import Debug.Trace
-- import Language.PureScript.Docs.Types (formatTime)
-- import Data.Time.Clock (getCurrentTime)
-- import System.IO.Unsafe (unsafePerformIO)
-- {-# NOINLINE dt #-}
-- dt :: IO String
-- dt = do
--   ts <- getCurrentTime
--   pure (formatTime ts)


-- | Rebuild a single module.
--
-- This function is used for fast-rebuild workflows (PSCi and psc-ide are examples).
rebuildModule
  :: forall m
   . (Monad m, MonadBaseControl IO m, MonadError MultipleErrors m, MonadWriter MultipleErrors m)
  => MakeActions m
  -> [ExternsFile]
  -> Module
  -> m ExternsFile
rebuildModule actions externs m = do
  env <- fmap fst . runWriterT $ foldM externsEnv primEnv externs
  rebuildModule' actions env externs m

rebuildModule'
  :: forall m
   . (Monad m, MonadBaseControl IO m, MonadError MultipleErrors m, MonadWriter MultipleErrors m)
  => MakeActions m
  -> Env
  -> [ExternsFile]
  -> Module
  -> m ExternsFile
rebuildModule' act env ext mdl = rebuildModuleWithIndex act env ext mdl Nothing

rebuildModuleWithIndex
  :: forall m
   . (Monad m, MonadBaseControl IO m, MonadError MultipleErrors m, MonadWriter MultipleErrors m)
  => MakeActions m
  -> Env
  -> [ExternsFile]
  -> Module
  -> Maybe (Int, Int)
  -> m ExternsFile
rebuildModuleWithIndex MakeActions{..} exEnv externs m@(Module _ _ moduleName _ _) moduleIndex = do
  progress $ CompilingModule moduleName moduleIndex
  let env = foldl' (flip applyExternsFileToEnvironment) initEnvironment externs
      withPrim = importPrim m
  lint withPrim

  ((Module ss coms _ elaborated exps, env'), nextVar) <- runSupplyT 0 $ do
    (desugared, (exEnv', usedImports)) <- runStateT (desugar externs withPrim) (exEnv, mempty)
    let modulesExports = (\(_, _, exports) -> exports) <$> exEnv'
    (checked, CheckState{..}) <- runStateT (typeCheckModule modulesExports desugared) $ emptyCheckState env
    let usedImports' = foldl' (flip $ \(fromModuleName, newtypeCtorName) ->
          M.alter (Just . (fmap DctorName newtypeCtorName :) . fold) fromModuleName) usedImports checkConstructorImportsForCoercible
    -- Imports cannot be linted before type checking because we need to
    -- known which newtype constructors are used to solve Coercible
    -- constraints in order to not report them as unused.
    censor (addHint (ErrorInModule moduleName)) $ lintImports checked exEnv' usedImports'
    return (checked, checkEnv)

  -- desugar case declarations *after* type- and exhaustiveness checking
  -- since pattern guards introduces cases which the exhaustiveness checker
  -- reports as not-exhaustive.
  (deguarded, nextVar') <- runSupplyT nextVar $ do
    desugarCaseGuards elaborated

  let externsMap = M.fromList $ (\e -> (efModuleName e, e)) <$> externs

  regrouped <- createBindingGroups moduleName . collapseBindingGroups $ deguarded
  let mod' = Module ss coms moduleName regrouped exps
      corefn = CF.moduleToCoreFn env' mod'
      (optimized, nextVar'') = runSupply nextVar' $ CF.optimizeCoreFn corefn
      (renamedIdents, renamed) = renameInModule optimized
      exts = moduleToExternsFile externsMap mod' env' renamedIdents
  ffiCodegen renamed

  -- It may seem more obvious to write `docs <- Docs.convertModule m env' here,
  -- but I have not done so for two reasons:
  -- 1. This should never fail; any genuine errors in the code should have been
  -- caught earlier in this function. Therefore if we do fail here it indicates
  -- a bug in the compiler, which should be reported as such.
  -- 2. We do not want to perform any extra work generating docs unless the
  -- user has asked for docs to be generated.
  let docs = case Docs.convertModule externs exEnv env' m of
               Left errs -> internalError $
                 "Failed to produce docs for " ++ T.unpack (runModuleName moduleName)
                 ++ "; details:\n" ++ prettyPrintMultipleErrors defaultPPEOptions errs
               Right d -> d

  evalSupplyT nextVar'' $ codegen renamed docs exts
  return exts

-- | Compiles in "make" mode, compiling each module separately to a @.js@ file and an @externs.cbor@ file.
--
-- If timestamps or hashes have not changed, existing externs files can be used to provide upstream modules' types without
-- having to typecheck those modules again.
make :: forall m. (Monad m, MonadBaseControl IO m, MonadError MultipleErrors m, MonadWriter MultipleErrors m)
     => MakeActions m
     -> [CST.PartialResult Module]
     -> m [ExternsFile]
make ma@MakeActions{..} ms = do
  -- _ <- trace (show ("make start" :: String, unsafePerformIO dt)) $ pure ()
  checkModuleNames
  cacheDb <- readCacheDb

  (sorted, graph, directGraph) <- sortModules3 Transitive (moduleSignature . CST.resPartial) ms

  -- todo `readExterns` for the file if it didn't change; deps was Transitive not Direct, that's way too safe imo, guessing we don't use the new externs for newly compiled things, and we don't figure out if that extern changed, so we always recompile transitive deps, which is sad since we don't have a cross-module non-stdlib inliner

  -- want to split direct deps (should we recompile it or not?) from transitive deps (things we want to look through for e.g. type defs)

  -- 1. find anything that changed
  -- 2. find anything that depends on things that changed; spawn one thread per each of these
  -- new:
  -- 3. for each fork, when all deps are rebuilt, figure out if their public api changed, and if not, no need to rebuild


  (buildPlan, newCacheDb) <- BuildPlan.construct ma cacheDb (sorted, graph)

  let toBeRebuilt = filter (BuildPlan.needsRebuild buildPlan . getModuleName . CST.resPartial) sorted
<<<<<<< HEAD
  -- _ <- trace (show ("make build plan done" :: String, unsafePerformIO dt)) $ pure ()
  for_ toBeRebuilt $ \m -> fork $ do
    let moduleName = getModuleName . CST.resPartial $ m
    let deps = fromMaybe (internalError "make: module not found in dependency graph.") (lookup moduleName graph)
    let directDeps = fromMaybe (internalError "make: module not found in dependency graph.") (lookup moduleName directGraph)
    buildModule buildPlan moduleName
=======
  let totalModuleCount = length toBeRebuilt
  for_ toBeRebuilt $ \m -> fork $ do
    let moduleName = getModuleName . CST.resPartial $ m
    let deps = fromMaybe (internalError "make: module not found in dependency graph.") (lookup moduleName graph)
    buildModule buildPlan moduleName totalModuleCount
>>>>>>> 405c82d6
      (spanName . getModuleSourceSpan . CST.resPartial $ m)
      (fst $ CST.resFull m)
      (fmap importPrim . snd $ CST.resFull m)
      (deps `inOrderOf` map (getModuleName . CST.resPartial) sorted)
      (directDeps `inOrderOf` map (getModuleName . CST.resPartial) sorted)

  -- _ <- trace (show ("make done compiling all" :: String, unsafePerformIO dt)) $ pure ()

      -- Prevent hanging on other modules when there is an internal error
      -- (the exception is thrown, but other threads waiting on MVars are released)
      `onExceptionLifted` BuildPlan.markComplete buildPlan moduleName (BuildJobFailed mempty)

  -- Wait for all threads to complete, and collect results (and errors).
  (failures, successes) <-
    let
      splitResults = \case
        BuildJobSucceeded _ exts _ ->
          Right exts
        BuildJobCacheHit exts ->
          Right exts
        BuildJobFailed errs ->
          Left errs
        BuildJobSkipped ->
          Left mempty
    in
      M.mapEither splitResults <$> BuildPlan.collectResults buildPlan

  -- Write the updated build cache database to disk
  writeCacheDb $ Cache.removeModules (M.keysSet failures) newCacheDb

  writePackageJson

  -- If generating docs, also generate them for the Prim modules
  outputPrimDocs

  -- All threads have completed, rethrow any caught errors.
  let errors = M.elems failures
  unless (null errors) $ throwError (mconcat errors)

  -- Here we return all the ExternsFile in the ordering of the topological sort,
  -- so they can be folded into an Environment. This result is used in the tests
  -- and in PSCI.
  let lookupResult mn =
        fromMaybe (internalError "make: module not found in results")
        $ M.lookup mn successes
  -- _ <- trace (show ("make done" :: String, unsafePerformIO dt)) $ pure ()
  return (map (lookupResult . getModuleName . CST.resPartial) sorted)

  where
  checkModuleNames :: m ()
  checkModuleNames = checkNoPrim *> checkModuleNamesAreUnique

  checkNoPrim :: m ()
  checkNoPrim =
    for_ ms $ \m ->
      let mn = getModuleName $ CST.resPartial m
      in when (isBuiltinModuleName mn) $
           throwError
             . errorMessage' (getModuleSourceSpan $ CST.resPartial m)
             $ CannotDefinePrimModules mn

  checkModuleNamesAreUnique :: m ()
  checkModuleNamesAreUnique =
    for_ (findDuplicates (getModuleName . CST.resPartial) ms) $ \mss ->
      throwError . flip foldMap mss $ \ms' ->
        let mn = getModuleName . CST.resPartial . NEL.head $ ms'
        in errorMessage'' (fmap (getModuleSourceSpan . CST.resPartial) ms') $ DuplicateModule mn

  -- Find all groups of duplicate values in a list based on a projection.
  findDuplicates :: Ord b => (a -> b) -> [a] -> Maybe [NEL.NonEmpty a]
  findDuplicates f xs =
    case filter ((> 1) . length) . NEL.groupBy ((==) `on` f) . sortOn f $ xs of
      [] -> Nothing
      xss -> Just xss

  -- Sort a list so its elements appear in the same order as in another list.
  inOrderOf :: (Ord a) => [a] -> [a] -> [a]
  inOrderOf xs ys = let s = S.fromList xs in filter (`S.member` s) ys

<<<<<<< HEAD
  buildModule :: BuildPlan -> ModuleName -> FilePath -> [CST.ParserWarning] -> Either (NEL.NonEmpty CST.ParserError) Module -> [ModuleName] -> [ModuleName] -> m ()
  buildModule buildPlan moduleName fp pwarnings mres deps directDeps = do
=======
  buildModule :: BuildPlan -> ModuleName -> Int -> FilePath -> [CST.ParserWarning] -> Either (NEL.NonEmpty CST.ParserError) Module -> [ModuleName] -> m ()
  buildModule buildPlan moduleName cnt fp pwarnings mres deps = do
>>>>>>> 405c82d6
    result <- flip catchError (return . BuildJobFailed) $ do

      -- We need to wait for dependencies to be built, before checking if the current
      -- module should be rebuilt, so the first thing to do is to wait on the
      -- MVars for the module's dependencies.
<<<<<<< HEAD
      traverse_ (void <$> getResult buildPlan) deps

      let depsExterns = bjResult <$> bpBuildJobs buildPlan

      let buildJob = M.lookup moduleName (bpBuildJobs buildPlan) & fromMaybe (internalError "buildModule: no barrier")
      let ourDirtyCacheFile = fmap efBuildCache $ bjDirtyExterns =<< M.lookup moduleName (bpBuildJobs buildPlan)

      -------
      let resultsWithModuleNamesDirect :: m [Maybe (ModuleName, (MultipleErrors, ExternsFile, DidPublicApiChange))] = traverse (\dep ->
            do
              res <- getResult buildPlan dep
              pure ((dep,) <$> res)
            ) directDeps
      let resultsDirect = fmap fmap fmap snd <$> resultsWithModuleNamesDirect
      _ <- fmap unzip . fmap (fmap (\(a,b,_) -> (a,b))) . sequence <$> resultsDirect

      -------

      let directDepsMap = M.fromList $ (,()) <$> directDeps

      firstCacheResult <-
          -- TODO[drathier]: lazy load bjPrebuilt; we don't need it here, we only need to know if input src files changed
          -- did this module change? then we can never get a cache hit
          -- did any deps public api change?
        case (bjPrebuilt buildJob, bjDirtyExterns buildJob) of
          (Nothing, Just _) ->
            -- trace (show ("buildModule pre_ rebuildModule' cache:src-changed" :: String, moduleName)) $
            pure Nothing
          (_, Nothing) ->
            -- trace (show ("buildModule pre_ rebuildModule' cache:first-build" :: String, moduleName)) $
            pure Nothing
          (_, Just externs) -> do
            -- TODO[drathier]: we don't have to look at all deps, just the ones we're rebuilding
            shouldRebuild <- shouldWeRebuild moduleName depsExterns directDepsMap
            case shouldRebuild of
              False ->
                -- trace (show ("buildModule pre_ rebuildModule' cache:hit" :: String, moduleName)) $
                pure $ Just externs
              True ->
                -- trace (show ("buildModule pre_ rebuildModule' cache:miss" :: String, moduleName)) $
                pure $ Nothing

      case firstCacheResult of
        Just bjde ->
          -- first cache was a hit, early return
          pure $ BuildJobCacheHit bjde

        Nothing -> do
          -- continue building
          let pwarnings' = CST.toMultipleWarnings fp pwarnings
          tell pwarnings'
          m <- CST.unwrapParserError fp mres


          let resultsWithModuleNames :: m [Maybe (ModuleName, (MultipleErrors, ExternsFile, DidPublicApiChange))] = traverse (\dep ->
                do
                  res <- getResult buildPlan dep
                  pure ((dep,) <$> res)
                ) deps
          let results = fmap fmap fmap snd <$> resultsWithModuleNames
          mexterns <- fmap unzip . fmap (fmap (\(a,b,_) -> (a,b))) . sequence <$> results
          _ :: M.Map ModuleName DidPublicApiChange <-
            fromMaybe M.empty . fmap M.fromList . fmap (fmap (\(mn, (_,_,c)) -> (mn, c))) . sequence <$> resultsWithModuleNames

          case mexterns of
            Just (_, externs) -> do
              -- We need to ensure that all dependencies have been included in Env
              C.modifyMVar_ (bpEnv buildPlan) $ \env -> do
                let
                  go :: Env -> ModuleName -> m Env
                  go e dep = case lookup dep (zip deps externs) of
                    Just exts
                      | not (M.member dep e) -> externsEnv e exts
                    _ -> return e
                foldM go env deps
              env <- C.readMVar (bpEnv buildPlan)

              (exts, warnings) <- listen $ rebuildModule' ma env externs m
              pure $ buildJobSucceeded ourDirtyCacheFile (pwarnings' <> warnings) exts

            Nothing -> return BuildJobSkipped
=======
      mexterns <- fmap unzip . sequence <$> traverse (getResult buildPlan) deps

      case mexterns of
        Just (_, externs) -> do
          -- We need to ensure that all dependencies have been included in Env
          C.modifyMVar_ (bpEnv buildPlan) $ \env -> do
            let
              go :: Env -> ModuleName -> m Env
              go e dep = case lookup dep (zip deps externs) of
                Just exts
                  | not (M.member dep e) -> externsEnv e exts
                _ -> return e
            foldM go env deps
          env <- C.readMVar (bpEnv buildPlan)
          idx <- C.takeMVar (bpIndex buildPlan)
          C.putMVar (bpIndex buildPlan) (idx + 1)
          (exts, warnings) <- listen $ rebuildModuleWithIndex ma env externs m (Just (idx, cnt))
          return $ BuildJobSucceeded (pwarnings' <> warnings) exts
        Nothing -> return BuildJobSkipped
>>>>>>> 405c82d6

    BuildPlan.markComplete buildPlan moduleName result

  onExceptionLifted :: m a -> m b -> m a
  onExceptionLifted l r = control $ \runInIO -> runInIO l `onException` runInIO r

-- | Infer the module name for a module by looking for the same filename with
-- a .js extension.
inferForeignModules
  :: forall m
   . MonadIO m
  => M.Map ModuleName (Either RebuildPolicy FilePath)
  -> m (M.Map ModuleName FilePath)
inferForeignModules =
    fmap (M.mapMaybe id) . traverse inferForeignModule
  where
    inferForeignModule :: Either RebuildPolicy FilePath -> m (Maybe FilePath)
    inferForeignModule (Left _) = return Nothing
    inferForeignModule (Right path) = do
      let jsFile = replaceExtension path "js"
      exists <- liftIO $ doesFileExist jsFile
      if exists
        then return (Just jsFile)
        else return Nothing<|MERGE_RESOLUTION|>--- conflicted
+++ resolved
@@ -175,20 +175,14 @@
   (buildPlan, newCacheDb) <- BuildPlan.construct ma cacheDb (sorted, graph)
 
   let toBeRebuilt = filter (BuildPlan.needsRebuild buildPlan . getModuleName . CST.resPartial) sorted
-<<<<<<< HEAD
+  let totalModuleCount = length toBeRebuilt
   -- _ <- trace (show ("make build plan done" :: String, unsafePerformIO dt)) $ pure ()
   for_ toBeRebuilt $ \m -> fork $ do
     let moduleName = getModuleName . CST.resPartial $ m
     let deps = fromMaybe (internalError "make: module not found in dependency graph.") (lookup moduleName graph)
     let directDeps = fromMaybe (internalError "make: module not found in dependency graph.") (lookup moduleName directGraph)
-    buildModule buildPlan moduleName
-=======
-  let totalModuleCount = length toBeRebuilt
-  for_ toBeRebuilt $ \m -> fork $ do
-    let moduleName = getModuleName . CST.resPartial $ m
-    let deps = fromMaybe (internalError "make: module not found in dependency graph.") (lookup moduleName graph)
+
     buildModule buildPlan moduleName totalModuleCount
->>>>>>> 405c82d6
       (spanName . getModuleSourceSpan . CST.resPartial $ m)
       (fst $ CST.resFull m)
       (fmap importPrim . snd $ CST.resFull m)
@@ -268,19 +262,14 @@
   inOrderOf :: (Ord a) => [a] -> [a] -> [a]
   inOrderOf xs ys = let s = S.fromList xs in filter (`S.member` s) ys
 
-<<<<<<< HEAD
-  buildModule :: BuildPlan -> ModuleName -> FilePath -> [CST.ParserWarning] -> Either (NEL.NonEmpty CST.ParserError) Module -> [ModuleName] -> [ModuleName] -> m ()
-  buildModule buildPlan moduleName fp pwarnings mres deps directDeps = do
-=======
-  buildModule :: BuildPlan -> ModuleName -> Int -> FilePath -> [CST.ParserWarning] -> Either (NEL.NonEmpty CST.ParserError) Module -> [ModuleName] -> m ()
-  buildModule buildPlan moduleName cnt fp pwarnings mres deps = do
->>>>>>> 405c82d6
-    result <- flip catchError (return . BuildJobFailed) $ do
+  buildModule :: BuildPlan -> ModuleName -> Int -> FilePath -> [CST.ParserWarning] -> Either (NEL.NonEmpty CST.ParserError) Module -> [ModuleName] -> [ModuleName] -> m ()
+  buildModule buildPlan moduleName cnt fp pwarnings mres deps directDeps = do
+    result <- flip catchError (return . BuildJobFailed) $ (do
+      --------- DRATHIER BIG BLOB START
 
       -- We need to wait for dependencies to be built, before checking if the current
       -- module should be rebuilt, so the first thing to do is to wait on the
       -- MVars for the module's dependencies.
-<<<<<<< HEAD
       traverse_ (void <$> getResult buildPlan) deps
 
       let depsExterns = bjResult <$> bpBuildJobs buildPlan
@@ -330,42 +319,34 @@
 
         Nothing -> do
           -- continue building
-          let pwarnings' = CST.toMultipleWarnings fp pwarnings
-          tell pwarnings'
-          m <- CST.unwrapParserError fp mres
-
-
-          let resultsWithModuleNames :: m [Maybe (ModuleName, (MultipleErrors, ExternsFile, DidPublicApiChange))] = traverse (\dep ->
-                do
-                  res <- getResult buildPlan dep
-                  pure ((dep,) <$> res)
-                ) deps
-          let results = fmap fmap fmap snd <$> resultsWithModuleNames
-          mexterns <- fmap unzip . fmap (fmap (\(a,b,_) -> (a,b))) . sequence <$> results
-          _ :: M.Map ModuleName DidPublicApiChange <-
-            fromMaybe M.empty . fmap M.fromList . fmap (fmap (\(mn, (_,_,c)) -> (mn, c))) . sequence <$> resultsWithModuleNames
-
-          case mexterns of
-            Just (_, externs) -> do
-              -- We need to ensure that all dependencies have been included in Env
-              C.modifyMVar_ (bpEnv buildPlan) $ \env -> do
-                let
-                  go :: Env -> ModuleName -> m Env
-                  go e dep = case lookup dep (zip deps externs) of
-                    Just exts
-                      | not (M.member dep e) -> externsEnv e exts
-                    _ -> return e
-                foldM go env deps
-              env <- C.readMVar (bpEnv buildPlan)
-
-              (exts, warnings) <- listen $ rebuildModule' ma env externs m
-              pure $ buildJobSucceeded ourDirtyCacheFile (pwarnings' <> warnings) exts
-
-            Nothing -> return BuildJobSkipped
-=======
+      --------- DRATHIER BIG BLOB END
+      --------- DRATHIER BIG BLOB START2
+      let pwarnings' = CST.toMultipleWarnings fp pwarnings
+      tell pwarnings'
+      m <- CST.unwrapParserError fp mres
+
+
+      let resultsWithModuleNames :: m [Maybe (ModuleName, (MultipleErrors, ExternsFile, DidPublicApiChange))] = traverse (\dep ->
+            do
+              res <- getResult buildPlan dep
+              pure ((dep,) <$> res)
+            ) deps
+      let results = fmap fmap fmap snd <$> resultsWithModuleNames
+      mexterns <- fmap unzip . fmap (fmap (\(a,b,_) -> (a,b))) . sequence <$> results
+      _ :: M.Map ModuleName DidPublicApiChange <-
+        fromMaybe M.empty . fmap M.fromList . fmap (fmap (\(mn, (_,_,c)) -> (mn, c))) . sequence <$> resultsWithModuleNames
+
+      --------- DRATHIER BIG BLOB END2
+
+      let pwarnings' = CST.toMultipleWarnings fp pwarnings
+      tell pwarnings'
+      m <- CST.unwrapParserError fp mres
+      -- We need to wait for dependencies to be built, before checking if the current
+      -- module should be rebuilt, so the first thing to do is to wait on the
+      -- MVars for the module's dependencies.
       mexterns <- fmap unzip . sequence <$> traverse (getResult buildPlan) deps
 
-      case mexterns of
+      (case mexterns of
         Just (_, externs) -> do
           -- We need to ensure that all dependencies have been included in Env
           C.modifyMVar_ (bpEnv buildPlan) $ \env -> do
@@ -380,12 +361,12 @@
           idx <- C.takeMVar (bpIndex buildPlan)
           C.putMVar (bpIndex buildPlan) (idx + 1)
           (exts, warnings) <- listen $ rebuildModuleWithIndex ma env externs m (Just (idx, cnt))
-          return $ BuildJobSucceeded (pwarnings' <> warnings) exts
+          pure $ buildJobSucceeded ourDirtyCacheFile (pwarnings' <> warnings) exts
         Nothing -> return BuildJobSkipped
->>>>>>> 405c82d6
+        )
 
     BuildPlan.markComplete buildPlan moduleName result
-
+)
   onExceptionLifted :: m a -> m b -> m a
   onExceptionLifted l r = control $ \runInIO -> runInIO l `onException` runInIO r
 
