--- conflicted
+++ resolved
@@ -255,10 +255,10 @@
   buildJobs <- foldM makeBuildJob M.empty toBeRebuilt
   -- _ <- trace (show ("BuildPlan.construct 5 start" :: String, unsafePerformIO dt)) $ pure ()
   env <- C.newMVar primEnv
-<<<<<<< HEAD
+  idx <- C.newMVar 1
   -- _ <- trace (show ("BuildPlan.construct 6 start" :: String, unsafePerformIO dt)) $ pure ()
   let res =
-        ( BuildPlan prebuilt buildJobs env
+        ( BuildPlan prebuilt buildJobs env idx
         , let
             update = flip $ \s ->
               M.alter (const (statusNewCacheInfo s)) (statusModuleName s)
@@ -267,17 +267,6 @@
         )
   -- trace (show ("BuildPlan.construct 7 end" :: String, unsafePerformIO dt)) $ pure ()
   pure res
-=======
-  idx <- C.newMVar 1
-  pure
-    ( BuildPlan prebuilt buildJobs env idx
-    , let
-        update = flip $ \s ->
-          M.alter (const (statusNewCacheInfo s)) (statusModuleName s)
-      in
-        foldl' update cacheDb rebuildStatuses
-    )
->>>>>>> 9870ec72
   where
     makeBuildJob prev (moduleName, rebuildStatus) = do
       buildJobMvar <- C.newEmptyMVar
