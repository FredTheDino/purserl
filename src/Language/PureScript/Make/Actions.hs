module Language.PureScript.Make.Actions
  ( MakeActions(..)
  , RebuildPolicy(..)
  , ProgressMessage(..)
  , renderProgressMessage
  , buildMakeActions
  , checkForeignDecls
  , cacheDbFile
  , readCacheDb'
  , writeCacheDb'
  , ffiCodegen'
  ) where

import           Prelude

import           Control.Monad hiding (sequence)
import           Control.Monad.Error.Class (MonadError(..))
import           Control.Monad.IO.Class
import           Control.Monad.Reader (asks)
import           Control.Monad.Supply
import           Control.Monad.Trans.Class (MonadTrans(..))
import           Control.Monad.Writer.Class (MonadWriter(..))
import           Data.Aeson (Value(String), (.=), object)
import           Data.Bifunctor (bimap, first)
import           Data.Either (partitionEithers)
import           Data.Foldable (for_)
import qualified Data.List.NonEmpty as NEL
import qualified Data.Map as M
import           Data.Maybe (fromMaybe, maybeToList)
import qualified Data.Set as S
import qualified Data.Text as T
import qualified Data.Text.IO as TIO
import qualified Data.Text.Encoding as TE
import           Data.Time.Clock (UTCTime)
import           Data.Version (showVersion)
import qualified Language.JavaScript.Parser as JS
import           Language.PureScript.AST
import qualified Language.PureScript.Bundle as Bundle
import qualified Language.PureScript.CodeGen.JS as J
import           Language.PureScript.CodeGen.JS.Printer
import qualified Language.PureScript.CoreFn as CF
import qualified Language.PureScript.CoreFn.ToJSON as CFJ
import           Language.PureScript.Crash
import qualified Language.PureScript.CST as CST
import qualified Language.PureScript.Docs.Prim as Docs.Prim
import qualified Language.PureScript.Docs.Types as Docs
import           Language.PureScript.Errors
import           Language.PureScript.Externs (ExternsFile, externsFileName)
import           Language.PureScript.Make.Monad
import           Language.PureScript.Make.Cache
import           Language.PureScript.Names
import           Language.PureScript.Options hiding (codegenTargets)
import           Language.PureScript.Pretty.Common (SMap(..))
import qualified Paths_purescript as Paths
import           SourceMap
import           SourceMap.Types
import           System.Directory (getCurrentDirectory)
import           System.FilePath ((</>), makeRelative, splitPath, normalise, splitDirectories)
import qualified System.FilePath.Posix as Posix
import           System.IO (stderr)
-- purerl
import Language.PureScript.Erl.CodeGen (buildCodegenEnvironment)
import Language.PureScript.AST as P
import Language.PureScript.Comments as P
import Language.PureScript.Crash as P
import Language.PureScript.Environment as P
import Language.PureScript.Errors as P hiding (indent)
import Language.PureScript.Externs as P
import Language.PureScript.Linter as P
import Language.PureScript.ModuleDependencies as P
import Language.PureScript.Names as P
import Language.PureScript.Options as P
import Language.PureScript.Pretty as P
import Language.PureScript.Renamer as P
import Language.PureScript.Roles as P
import Language.PureScript.Sugar as P
import Language.PureScript.TypeChecker as P
import Language.PureScript.Types as P

import Data.Maybe (catMaybes)

import qualified Build as Erl.Build

import Data.Either (fromRight)
import           Language.PureScript.Erl.Parser (parseFile)
import           Data.List ((\\))
import           Language.PureScript.Erl.CodeGen (moduleToErl, CodegenEnvironment)
import           Language.PureScript.Erl.CodeGen.Optimizer (optimize)
import           Language.PureScript.Erl.Pretty (prettyPrintErl)
import           Language.PureScript.Erl.CodeGen.Common (erlModuleName, erlModuleNameBase, atomModuleName, atom, ModuleType(..), runAtom)

import qualified Control.Monad.Trans.Except as ExceptT
import qualified Control.Monad.Trans.Reader as ReaderT
import qualified Control.Monad.Supply as SupplyT
import qualified Control.Monad.Logger as Logger
import qualified Language.PureScript.Erl.Errors
import qualified Language.PureScript.Erl.Make.Monad


--

-- | Determines when to rebuild a module
data RebuildPolicy
  -- | Never rebuild this module
  = RebuildNever
  -- | Always rebuild this module
  | RebuildAlways
  deriving (Show, Eq, Ord)

-- | Progress messages from the make process
data ProgressMessage
  = CompilingModule ModuleName (Maybe (Int, Int))
  -- ^ Compilation started for the specified module
  deriving (Show, Eq, Ord)

-- | Render a progress message
renderProgressMessage :: T.Text -> ProgressMessage -> T.Text
renderProgressMessage infx (CompilingModule mn mi) =
  T.concat
    [ renderProgressIndex mi
    , infx
    , runModuleName mn
    ]
  where
  renderProgressIndex :: Maybe (Int, Int) -> T.Text
  renderProgressIndex = maybe "" $ \(start, end) ->
    let start' = T.pack (show start)
        end' = T.pack (show end)
        preSpace = T.replicate (T.length end' - T.length start') " "
    in "[" <> preSpace <> start' <> " of " <> end' <> "] "

-- | Actions that require implementations when running in "make" mode.
--
-- This type exists to make two things abstract:
--
-- * The particular backend being used (JavaScript, C++11, etc.)
--
-- * The details of how files are read/written etc.
data MakeActions m = MakeActions
  { getInputTimestampsAndHashes :: ModuleName -> m (Either RebuildPolicy (M.Map FilePath (UTCTime, m ContentHash)))
  -- ^ Get the timestamps and content hashes for the input files for a module.
  -- The content hash is returned as a monadic action so that the file does not
  -- have to be read if it's not necessary.
  , getOutputTimestamp :: ModuleName -> m (Maybe UTCTime)
  -- ^ Get the time this module was last compiled, provided that all of the
  -- requested codegen targets were also produced then. The defaultMakeActions
  -- implementation uses the modification time of the externs file, because the
  -- externs file is written first and we always write one. If there is no
  -- externs file, or if any of the requested codegen targets were not produced
  -- the last time this module was compiled, this function must return Nothing;
  -- this indicates that the module will have to be recompiled.
  , touchOutputTimestamp :: ModuleName -> m (Maybe ())
  -- ^ Set the time this module was last compiled to the current time. Similar
  -- to and used with getOutputTimestamp.
  , readExterns :: ModuleName -> m (FilePath, Maybe ExternsFile)
  -- ^ Read the externs file for a module as a string and also return the actual
  -- path for the file.
  , codegen :: Environment -> CF.Module CF.Ann -> Docs.Module -> ExternsFile -> SupplyT m ()
  -- ^ Run the code generator for the module and write any required output files.
  , ffiCodegen :: CF.Module CF.Ann -> m ()
  -- ^ Check ffi and print it in the output directory.
  , progress :: ProgressMessage -> m ()
  -- ^ Respond to a progress update.
  , readCacheDb :: m CacheDb
  -- ^ Read the cache database (which contains timestamps and hashes for input
  -- files) from some external source, e.g. a file on disk.
  , writeCacheDb :: CacheDb -> m ()
  -- ^ Write the given cache database to some external source (e.g. a file on
  -- disk).
  , writePackageJson :: m ()
  -- ^ Write to the output directory the package.json file allowing Node.js to
  -- load .js files as ES modules.
  , outputPrimDocs :: m ()
  -- ^ If generating docs, output the documentation for the Prim modules
  }

-- | Given the output directory, determines the location for the
-- CacheDb file
cacheDbFile :: FilePath -> FilePath
cacheDbFile = (</> "cache-db.json")

readCacheDb'
  :: (MonadIO m, MonadError MultipleErrors m)
  => FilePath
  -- ^ The path to the output directory
  -> m CacheDb
readCacheDb' outputDir =
  fromMaybe mempty <$> readJSONFile (cacheDbFile outputDir)

writeCacheDb'
  :: (MonadIO m, MonadError MultipleErrors m)
  => FilePath
  -- ^ The path to the output directory
  -> CacheDb
  -- ^ The CacheDb to be written
  -> m ()
writeCacheDb' = writeJSONFile . cacheDbFile

writePackageJson'
  :: (MonadIO m, MonadError MultipleErrors m)
  => FilePath
  -- ^ The path to the output directory
  -> m ()
writePackageJson' outputDir = writeJSONFile (outputDir </> "package.json") $ object
  [ "type" .= String "module"
  ]

-- | A set of make actions that read and write modules from the given directory.
buildMakeActions
  :: FilePath
  -- ^ the output directory
  -> M.Map ModuleName (Either RebuildPolicy FilePath)
  -- ^ a map between module names and paths to the file containing the PureScript module
  -> M.Map ModuleName FilePath
  -- ^ a map between module name and the file containing the foreign javascript for the module
  -> Bool
  -- ^ Generate a prefix comment?
  -> MakeActions Make
buildMakeActions outputDir filePathMap foreigns usePrefix =
    MakeActions getInputTimestampsAndHashes getOutputTimestamp touchOutputTimestamp readExterns codegen ffiCodegen progress readCacheDb writeCacheDb writePackageJson outputPrimDocs
  where

  getInputTimestampsAndHashes
    :: ModuleName
    -> Make (Either RebuildPolicy (M.Map FilePath (UTCTime, Make ContentHash)))
  getInputTimestampsAndHashes mn = do
    let path = fromMaybe (internalError "Module has no filename in 'make'") $ M.lookup mn filePathMap
    case path of
      Left policy ->
        return (Left policy)
      Right filePath -> do
        cwd <- makeIO "Getting the current directory" getCurrentDirectory
        let inputPaths = map (normaliseForCache cwd) (filePath : maybeToList (M.lookup mn foreigns))
            getInfo fp = do
              ts <- getTimestamp fp
              return (ts, hashFile fp)
        pathsWithInfo <- traverse (\fp -> (fp,) <$> getInfo fp) inputPaths
        return $ Right $ M.fromList pathsWithInfo

  outputFilename :: ModuleName -> String -> FilePath
  outputFilename mn fn =
    let filePath = T.unpack (runModuleName mn)
    in outputDir </> filePath </> fn

  targetFilename :: ModuleName -> CodegenTarget -> FilePath
  targetFilename mn = \case
    JS -> outputFilename mn "index.js"
    JSSourceMap -> outputFilename mn "index.js.map"
    CoreFn -> outputFilename mn "corefn.json"
    Docs -> outputFilename mn "docs.json"
    Erl -> outFile mn

  getOutputTimestamp :: ModuleName -> Make (Maybe UTCTime)
  getOutputTimestamp mn = do
    codegenTargets <- asks optionsCodegenTargets
    mExternsTimestamp <- getTimestampMaybe (outputFilename mn externsFileName)
    case mExternsTimestamp of
      Nothing ->
        -- If there is no externs file, we will need to compile the module in
        -- order to produce one.
        pure Nothing
      Just externsTimestamp ->
        case NEL.nonEmpty (fmap (targetFilename mn) (S.toList codegenTargets)) of
          Nothing ->
            -- If the externs file exists and no other codegen targets have
            -- been requested, then we can consider the module up-to-date
            pure (Just externsTimestamp)
          Just outputPaths -> do
            -- If any of the other output paths are nonexistent or older than
            -- the externs file, then they should be considered outdated, and
            -- so the module will need rebuilding.
            mmodTimes <- traverse getTimestampMaybe outputPaths
            pure $ case sequence mmodTimes of
              Nothing ->
                Nothing
              Just modTimes ->
                if externsTimestamp <= minimum modTimes
                  then Just externsTimestamp
                  else Nothing

  touchOutputTimestamp :: ModuleName -> Make (Maybe ())
  touchOutputTimestamp mn = do
    -- first check that all relevant files exist, by fetching the timestamp of the existing cache files
    externsTimestamp <- getOutputTimestamp mn
    -- then touch them all, to mark them as up-to-date. If this fails partway through, the next getOutputTimestamp will consider it incomplete.
    codegenTargets <- asks optionsCodegenTargets
    case externsTimestamp of
      Nothing -> pure Nothing
      Just _ -> do
        -- then, after reading all relevant files succeeded, we update their mtimes
        touchTimestampMaybe (outputFilename mn externsFileName)
        case NEL.nonEmpty (fmap (targetFilename mn) (S.toList codegenTargets)) of
          Nothing ->
            pure (Just ())
          Just outputPaths -> do
            mmodTimes <- traverse touchTimestampMaybe outputPaths
            pure $ sequence_ mmodTimes


  readExterns :: ModuleName -> Make (FilePath, Maybe ExternsFile)
  readExterns mn = do
    let path = outputDir </> T.unpack (runModuleName mn) </> externsFileName
    (path, ) <$> readExternsFile path

  outputPrimDocs :: Make ()
  outputPrimDocs = do
    codegenTargets <- asks optionsCodegenTargets
    when (S.member Docs codegenTargets) $ for_ Docs.Prim.primModules $ \docsMod@Docs.Module{..} ->
      writeJSONFile (outputFilename modName "docs.json") docsMod

-- ########################

  moduleDir mn = outputDir </> T.unpack (P.runModuleName mn)
  outFile mn = moduleDir mn </> T.unpack (erlModuleName mn PureScriptModule) ++ ".erl"
  outFileChecked mn = moduleDir mn </> T.unpack (erlModuleName mn PureScriptCheckedModule) ++ ".erl"
  hrlFile mn = moduleDir mn </> T.unpack (erlModuleNameBase mn) ++ ".hrl"
  foreignHrlFile mn = moduleDir mn </> T.unpack (erlModuleName mn ForeignModule) ++ ".hrl"



  codegen :: Environment -> CF.Module CF.Ann -> Docs.Module -> ExternsFile -> SupplyT Make ()
  codegen environment m docs exts = do
    let mn = CF.moduleName m
    lift $ writeCborFile (outputFilename mn externsFileName) exts
    codegenTargets <- lift $ asks optionsCodegenTargets
    when (S.member CoreFn codegenTargets) $ do
      let coreFnFile = targetFilename mn CoreFn
          json = CFJ.moduleToJSON Paths.version m
      lift $ writeJSONFile coreFnFile json
    when (S.member JS codegenTargets) $ do
      foreignInclude <- case mn `M.lookup` foreigns of
        Just _
          | not $ requiresForeign m -> do
              return Nothing
          | otherwise -> do
              return $ Just "./foreign.js"
        Nothing | requiresForeign m -> throwError . errorMessage' (CF.moduleSourceSpan m) $ MissingFFIModule mn
                | otherwise -> return Nothing
      rawJs <- J.moduleToJs m foreignInclude
      dir <- lift $ makeIO "get the current directory" getCurrentDirectory
      let sourceMaps = S.member JSSourceMap codegenTargets
          (pjs, mappings) = if sourceMaps then prettyPrintJSWithSourceMaps rawJs else (prettyPrintJS rawJs, [])
          jsFile = targetFilename mn JS
          mapFile = targetFilename mn JSSourceMap
          prefix = ["Generated by purs version " <> T.pack (showVersion Paths.version) | usePrefix]
          js = T.unlines $ map ("// " <>) prefix ++ [pjs]
          mapRef = if sourceMaps then "//# sourceMappingURL=index.js.map\n" else ""
      lift $ do
        writeTextFile jsFile (TE.encodeUtf8 $ js <> mapRef)
        when sourceMaps $ genSourceMap dir mapFile (length prefix) mappings
    when (S.member Docs codegenTargets) $ do
      lift $ writeJSONFile (outputFilename mn "docs.json") docs

    -- ### Purerl

    when (S.member Erl codegenTargets) $ do
      erlForeigns <- do
        (merls :: M.Map ModuleName (Maybe FilePath)) <- traverse Erl.Build.inferForeignModule' foreigns
        case sequence merls of
          Nothing -> internalError (show ("couldn't find some erl foreign", merls))
          Just v -> pure v

      -- generate the corefn
      let coreFnFile = targetFilename mn CoreFn
          json = CFJ.moduleToJSON Paths.version m
      lift $ writeJSONFile coreFnFile json

      let externsFiles = exts

      let  getForeigns :: String -> Make [(T.Text, Int)]
           getForeigns path = do
             -- liftIO $ putStrLn (show ("getForeigns", path))
             text <- readTextFile path
             let (exports, ignoreExports) = fromRight ([],[]) $ parseFile path text
             pure $ exports \\ ignoreExports


      -- purerl env
      -- let env = buildCodegenEnvironment $ foldr P.applyExternsFileToEnvironment P.initEnvironment (catMaybes externsFiles)
      let env = buildCodegenEnvironment environment

      -- and generate the erlang code
        -- codegen :: CodegenEnvironment -> CF.Module CF.Ann -> SupplyT Make ()
        -- codegen env m = do
      let mn = CF.moduleName m
      foreignExports <- lift $ case mn `M.lookup` erlForeigns of
        Just path
          | not $ requiresForeign m ->
              return []
          | otherwise ->
              getForeigns path
        Nothing ->
          return []

      (exports, typeDecls, foreignSpecs, rawErl, checkedExports, checkedRawErl, memoizable) <- do
        -- SupplyT.mapSupplyT
        --   (\(Language.PureScript.Erl.Make.Monad.Make m, i) ->
        --     (Make
        --       -- ExceptT
        --       $ ReaderT.mapReaderT
        --          (ExceptT.withExceptT
        --            (\(Language.PureScript.Erl.Errors.MultipleErrors errors) -> MultipleErrors [])
        --          )
        --       -- Logger
        --       $ ReaderT.mapReaderT
        --          (ExceptT.mapExceptT
        --            (Logger.contraMapLoggerErrors
        --               (\(MultipleErrors _) -> Language.PureScript.Erl.Errors.MultipleErrors [])
        --            )
        --          )
        --        m
        --     , i)
        --   )

        let f m =
              liftIO $ do
                (l, r) <-
                  Language.PureScript.Erl.Make.Monad.runMake
                    (Options False False codegenTargets)
                    m

                case (l, r) of
                  -- TODO[drathier]: don't throw away purerl errors and warnings
                  (Right a, _) -> pure a
                  (Left lerrs, rerrs) -> internalError (show (Language.PureScript.Erl.Errors.runMultipleErrors lerrs, rerrs))

        SupplyT.mapSupplyT
          f
          (moduleToErl env m foreignExports) -- :: SupplyT Language.PureScript.Erl.Make.Monad.Make


      optimized <- optimize exports memoizable rawErl
      checked <- optimize checkedExports memoizable checkedRawErl

      dir <- lift $ makeIO "get file info: ." getCurrentDirectory
      let makeAbsFile file = dir </> file
      let pretty = prettyPrintErl makeAbsFile optimized
          prettyChecked = prettyPrintErl makeAbsFile checked
          prettySpecs = prettyPrintErl makeAbsFile foreignSpecs
          prettyDecls = prettyPrintErl makeAbsFile typeDecls

      let
          prefix :: [T.Text]
          prefix = ["Generated by purerl version " <> T.pack (showVersion Paths.version) | usePrefix]
          -- directives :: [(T.Text, Int)] -> ModuleType -> [T.Text]
          directives exports' moduleType = [
            "-module(" <> atom (atomModuleName mn moduleType) <> ").",
            "-export([" <> T.intercalate ", " (map (\(f, a) -> runAtom f <> "/" <> T.pack (show a)) exports') <> "]).",
            "-compile(nowarn_shadow_vars).",
            "-compile(nowarn_unused_vars).",
            "-compile(nowarn_unused_function).",
            "-compile(no_auto_import).",
            includeHrl,
            "-ifndef(PURERL_MEMOIZE).",
            "-define(MEMOIZE(X), X).",
            "-else.",
            "-define(MEMOIZE, memoize).",
            "memoize(X) -> X.",
            "-endif."
            ]
          includeHrl :: T.Text
          includeHrl = "-include(\"./" <> erlModuleNameBase mn <> ".hrl\").\n"
      let erl :: T.Text = T.unlines $ map ("% " <>) prefix ++ directives exports PureScriptModule ++  [ pretty ]
      lift $ writeTextFile (outFile mn) $ TE.encodeUtf8 erl

      -- when generateChecked $ do
      --   let erlchecked :: T.Text = T.unlines $ map ("% " <>) prefix ++ directives checkedExports PureScriptCheckedModule ++  [ prettyChecked ]
      --   lift $ writeTextFile (outFileChecked mn) $ TE.encodeUtf8 erlchecked

      let hrl :: T.Text = T.unlines $ map ("% " <>) prefix ++ [ prettyDecls ]
      lift $ writeTextFile (hrlFile mn) $ TE.encodeUtf8 hrl

      let foreignHrl :: T.Text = T.unlines $ map ("% " <>) prefix ++ [ includeHrl, prettySpecs ]
      lift $ writeTextFile (foreignHrlFile mn) $ TE.encodeUtf8 foreignHrl

  ffiCodegen :: CF.Module CF.Ann -> Make ()
  ffiCodegen m = do
    codegenTargets <- asks optionsCodegenTargets
    ffiCodegen' foreigns codegenTargets (Just outputFilename) m

    -- purserl, inlined because we need values from closure
    when (S.member Erl codegenTargets) $ do
          erlForeigns <- do
            (merls :: M.Map ModuleName (Maybe FilePath)) <- traverse Erl.Build.inferForeignModule' foreigns
            case sequence merls of
              Nothing -> internalError (show ("couldn't find some erl foreign", merls))
              Just v -> pure v

          let mn = CF.moduleName m
              foreignFile = moduleDir mn </> T.unpack (erlModuleName mn ForeignModule) ++ ".erl"
          case mn `M.lookup` erlForeigns of
            Just path
              | not $ requiresForeign m ->
                  tell $ errorMessage $ UnnecessaryFFIModule mn path
              | otherwise -> pure ()
            Nothing -> do
              when (requiresForeign m) $ liftIO $ putStrLn (show ("PossiblyMissingFFIModule", "required", requiresForeign m, "mn", mn, "foreignFile", foreignFile, "modules", M.keys erlForeigns))
              when (requiresForeign m) $ throwError . errorMessage $ MissingFFIModule mn
          for_ (mn `M.lookup` erlForeigns) $ \path ->
            copyFile path foreignFile


  genSourceMap :: String -> String -> Int -> [SMap] -> Make ()
  genSourceMap dir mapFile extraLines mappings = do
    let pathToDir = iterate (".." Posix.</>) ".." !! length (splitPath $ normalise outputDir)
        sourceFile = case mappings of
                      (SMap file _ _ : _) -> Just $ pathToDir Posix.</> normalizeSMPath (makeRelative dir (T.unpack file))
                      _ -> Nothing
    let rawMapping = SourceMapping { smFile = "index.js", smSourceRoot = Nothing, smMappings =
      map (\(SMap _ orig gen) -> Mapping {
          mapOriginal = Just $ convertPos $ add 0 (-1) orig
        , mapSourceFile = sourceFile
        , mapGenerated = convertPos $ add (extraLines + 1) 0 gen
        , mapName = Nothing
        }) mappings
    }
    let mapping = generate rawMapping
    writeJSONFile mapFile mapping
    where
    add :: Int -> Int -> SourcePos -> SourcePos
    add n m (SourcePos n' m') = SourcePos (n + n') (m + m')

    convertPos :: SourcePos -> Pos
    convertPos SourcePos { sourcePosLine = l, sourcePosColumn = c } =
      Pos { posLine = fromIntegral l, posColumn = fromIntegral c }

    normalizeSMPath :: FilePath -> FilePath
    normalizeSMPath = Posix.joinPath . splitDirectories

  requiresForeign :: CF.Module a -> Bool
  requiresForeign = not . null . CF.moduleForeign

  progress :: ProgressMessage -> Make ()
<<<<<<< HEAD
  progress = liftIO . TIO.hPutStr stderr . (<> "\n") . renderProgressMessage "Compiling S16 "
=======
  progress = liftIO . TIO.hPutStr stderr . (<> "\n") . renderProgressMessage "Compiling V15 "
>>>>>>> 2362f395

  readCacheDb :: Make CacheDb
  readCacheDb = readCacheDb' outputDir

  writeCacheDb :: CacheDb -> Make ()
  writeCacheDb = writeCacheDb' outputDir

  writePackageJson :: Make ()
  writePackageJson = writePackageJson' outputDir

data ForeignModuleType = ESModule | CJSModule deriving (Show)

-- | Check that the declarations in a given PureScript module match with those
-- in its corresponding foreign module.
checkForeignDecls :: CF.Module ann -> FilePath -> Make (Either MultipleErrors (ForeignModuleType, S.Set Ident))
checkForeignDecls m path = do
  jsStr <- T.unpack <$> readTextFile path

  let
    parseResult :: Either MultipleErrors JS.JSAST
    parseResult = first (errorParsingModule . Bundle.UnableToParseModule) $ JS.parseModule jsStr path
  traverse checkFFI parseResult

  where
  mname = CF.moduleName m
  modSS = CF.moduleSourceSpan m

  checkFFI :: JS.JSAST -> Make (ForeignModuleType, S.Set Ident)
  checkFFI js = do
    (foreignModuleType, foreignIdentsStrs) <-
        case (,) <$> getForeignModuleExports js <*> getForeignModuleImports js of
          Left reason -> throwError $ errorParsingModule reason
          Right (Bundle.ForeignModuleExports{..}, Bundle.ForeignModuleImports{..})
            | not (null cjsExports && null cjsImports)
            , null esExports
            , null esImports -> do
                let deprecatedFFI = filter (elem '\'') cjsExports
                unless (null deprecatedFFI) $
                  errorDeprecatedForeignPrimes deprecatedFFI

                pure (CJSModule, cjsExports)
            | otherwise -> do
                unless (null cjsImports) $
                  errorUnsupportedFFICommonJSImports cjsImports

                unless (null cjsExports) $
                  errorUnsupportedFFICommonJSExports cjsExports

                pure (ESModule, esExports)

    foreignIdents <- either
                      errorInvalidForeignIdentifiers
                      (pure . S.fromList)
                      (parseIdents foreignIdentsStrs)
    let importedIdents = S.fromList (CF.moduleForeign m)

    let unusedFFI = foreignIdents S.\\ importedIdents
    unless (null unusedFFI) $
      tell . errorMessage' modSS . UnusedFFIImplementations mname $
        S.toList unusedFFI

    let missingFFI = importedIdents S.\\ foreignIdents
    unless (null missingFFI) $
      throwError . errorMessage' modSS . MissingFFIImplementations mname $
        S.toList missingFFI
    pure (foreignModuleType, foreignIdents)

  errorParsingModule :: Bundle.ErrorMessage -> MultipleErrors
  errorParsingModule = errorMessage' modSS . ErrorParsingFFIModule path . Just

  getForeignModuleExports :: JS.JSAST -> Either Bundle.ErrorMessage  Bundle.ForeignModuleExports
  getForeignModuleExports = Bundle.getExportedIdentifiers (T.unpack (runModuleName mname))

  getForeignModuleImports :: JS.JSAST -> Either Bundle.ErrorMessage Bundle.ForeignModuleImports
  getForeignModuleImports = Bundle.getImportedModules (T.unpack (runModuleName mname))

  errorInvalidForeignIdentifiers :: [String] -> Make a
  errorInvalidForeignIdentifiers =
    throwError . mconcat . map (errorMessage . InvalidFFIIdentifier mname . T.pack)

  errorDeprecatedForeignPrimes :: [String] -> Make a
  errorDeprecatedForeignPrimes =
    throwError . mconcat . map (errorMessage' modSS . DeprecatedFFIPrime mname . T.pack)

  errorUnsupportedFFICommonJSExports :: [String] -> Make a
  errorUnsupportedFFICommonJSExports =
    throwError . errorMessage' modSS . UnsupportedFFICommonJSExports mname . map T.pack

  errorUnsupportedFFICommonJSImports :: [String] -> Make a
  errorUnsupportedFFICommonJSImports =
    throwError . errorMessage' modSS . UnsupportedFFICommonJSImports mname . map T.pack

  parseIdents :: [String] -> Either [String] [Ident]
  parseIdents strs =
    case partitionEithers (map parseIdent strs) of
      ([], idents) ->
        Right idents
      (errs, _) ->
        Left errs

  -- We ignore the error message here, just being told it's an invalid
  -- identifier should be enough.
  parseIdent :: String -> Either String Ident
  parseIdent str =
    bimap (const str) (Ident . CST.getIdent . CST.nameValue . snd)
      . CST.runTokenParser CST.parseIdent
      . CST.lex
      $ T.pack str

-- | FFI check and codegen action.
-- If path maker is supplied copies foreign module to the output.
ffiCodegen'
  :: M.Map ModuleName FilePath
  -> S.Set CodegenTarget
  -> Maybe (ModuleName -> String -> FilePath)
  -> CF.Module CF.Ann
  -> Make ()
ffiCodegen' foreigns codegenTargets makeOutputPath m = do
  when (S.member JS codegenTargets) $ do
    let mn = CF.moduleName m
    case mn `M.lookup` foreigns of
      Just path
        | not $ requiresForeign m ->
            tell $ errorMessage' (CF.moduleSourceSpan m) $ UnnecessaryFFIModule mn path
        | otherwise -> do
            checkResult <- checkForeignDecls m path
            case checkResult of
              Left _ -> copyForeign path mn
              Right (ESModule, _) -> copyForeign path mn
              Right (CJSModule, _) -> do
                throwError $ errorMessage' (CF.moduleSourceSpan m) $ DeprecatedFFICommonJSModule mn path
      Nothing | requiresForeign m -> throwError . errorMessage' (CF.moduleSourceSpan m) $ MissingFFIModule mn
              | otherwise -> return ()
  where
  requiresForeign = not . null . CF.moduleForeign

  copyForeign path mn =
    for_ makeOutputPath (\outputFilename -> copyFile path (outputFilename mn "foreign.js"))<|MERGE_RESOLUTION|>--- conflicted
+++ resolved
@@ -531,11 +531,7 @@
   requiresForeign = not . null . CF.moduleForeign
 
   progress :: ProgressMessage -> Make ()
-<<<<<<< HEAD
-  progress = liftIO . TIO.hPutStr stderr . (<> "\n") . renderProgressMessage "Compiling S16 "
-=======
-  progress = liftIO . TIO.hPutStr stderr . (<> "\n") . renderProgressMessage "Compiling V15 "
->>>>>>> 2362f395
+  progress = liftIO . TIO.hPutStr stderr . (<> "\n") . renderProgressMessage "Compiling S17 "
 
   readCacheDb :: Make CacheDb
   readCacheDb = readCacheDb' outputDir
