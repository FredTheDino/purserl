--- conflicted
+++ resolved
@@ -535,11 +535,7 @@
   requiresForeign = not . null . CF.moduleForeign
 
   progress :: ProgressMessage -> Make ()
-<<<<<<< HEAD
-  progress = liftIO . TIO.hPutStr stderr . (<> "\n") . renderProgressMessage "Compiling S17 "
-=======
-  progress = liftIO . TIO.hPutStr stderr . (<> "\n") . renderProgressMessage "Compiling V16 "
->>>>>>> 14b6e4bc
+  progress = liftIO . TIO.hPutStr stderr . (<> "\n") . renderProgressMessage "Compiling S18 "
 
   readCacheDb :: Make CacheDb
   readCacheDb = readCacheDb' outputDir
